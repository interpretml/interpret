# Copyright (c) 2023 The InterpretML Contributors
# Distributed under the MIT software license

from interpret.glassbox import (
    ExplainableBoostingClassifier,
    ExplainableBoostingRegressor,
)
from interpret.utils import make_synthetic
from interpret.develop import get_option, set_option
from interpret.utils._native import Native

from ...tutils import toy_regression, toy_binary, toy_multiclass


def test_identical_ebm():
    original = get_option("acceleration")
    set_option("acceleration", 0)

    fingerprint = 1.0
    seed = 0
    for n_classes in range(Native.Task_Regression, 4):
        if n_classes < 2 and n_classes != Native.Task_Regression:
            continue

        classes = None if n_classes == Native.Task_Regression else n_classes

        for iteration in range(2):
            test_type = (
                "regression"
                if n_classes == Native.Task_Regression
                else str(n_classes) + " classes"
            )
            print(f"Exact test for {test_type}, iteration {iteration}.")

            if n_classes == -2:
                X, y, names, types = toy_regression()
            elif n_classes == 2:
                X, y, names, types = toy_binary()
            elif n_classes == 3:
                X, y, names, types = toy_multiclass()
            else:
                raise Exception(f"unsupported number of classes {n_classes}")

            ebm_type = (
                ExplainableBoostingRegressor
                if n_classes == Native.Task_Regression
                else ExplainableBoostingClassifier
            )
            ebm = ebm_type(names, types, random_state=seed)
            ebm.fit(X, y)

            pred = (
                ebm.predict(X)
                if n_classes == Native.Task_Regression
                else ebm.predict_proba(X)
            )
            fingerprint *= sum(pred.flat)  # do not use numpy since it can use SIMD.

            seed += 1

<<<<<<< HEAD
    expected = 3.293830243001896e19
=======
    expected = 3.293830243001898e19
>>>>>>> be87fd61

    assert fingerprint == expected

    set_option("acceleration", original)<|MERGE_RESOLUTION|>--- conflicted
+++ resolved
@@ -58,11 +58,7 @@
 
             seed += 1
 
-<<<<<<< HEAD
-    expected = 3.293830243001896e19
-=======
     expected = 3.293830243001898e19
->>>>>>> be87fd61
 
     assert fingerprint == expected
 
