# Copyright (c) 2019 Microsoft Corporation
# Distributed under the MIT software license

from abc import ABC, abstractmethod
import logging

from ..utils.environment import EnvironmentDetector, is_cloud_env, ENV_DETECTED
from warnings import warn

from ..version import __version__

JS_URL = "https://unpkg.com/@interpretml/interpret-inline@{}/dist/interpret-inline.js".format(
    __version__
)

log = logging.getLogger(__name__)


class VisualizeProvider(ABC):
    @abstractmethod
    def render(self, explanation, key=-1, **kwargs):
        pass  # pragma: no cover


class AutoVisualizeProvider(VisualizeProvider):
    def __init__(self, app_runner=None, **kwargs):
        self.has_initialized = False
        self.environment_detector = None
        self.in_cloud_env = ENV_DETECTED
        self.provider = None
        self.app_runner = app_runner
        self.kwargs = kwargs

    def _lazy_initialize(self):
        self.environment_detector = EnvironmentDetector()
        detected_envs = self.environment_detector.detect()
        self.in_cloud_env = is_cloud_env(detected_envs)

        # NOTE: This is tested manually per release. Ignoring for coverage.
        if self.in_cloud_env == ENV_DETECTED.CLOUD:  # pragma: no cover
            log.info("Detected cloud environment.")
<<<<<<< HEAD
            warn(
                "Cloud environment detected are ({}): viz integration is still experimental.".format(
                    detected_envs
                )
            )
=======
>>>>>>> 278863f0
            self.provider = InlineProvider(detected_envs=detected_envs, js_url=JS_URL)
        elif "docker-dev-mode" in detected_envs:
            log.info("Operating in docker development mode.")
            self.provider = InlineProvider(detected_envs=detected_envs)

        elif self.in_cloud_env == ENV_DETECTED.BOTH_CLOUD_AND_NON_CLOUD:
            log.info("Detected both cloud and non cloud environment.")
            val = input("Type 'C' if you want to choose Cloud environment or 'NC' for Non Cloud Environment :")
            if val == 'C':
                warn(
                "Cloud environment detected are ({}): viz integration is still experimental.".format(
                    detected_envs
                )
            )
                self.provider = InlineProvider(detected_envs=detected_envs, js_url=JS_URL)
            else:
                if self.app_runner:
                    self.provider = DashProvider(self.app_runner)
                else:
                    self.provider = DashProvider.from_address()

        # ENV_DETECTED.NON_CLOUD
        else:
            log.info("Detected non-cloud environment.")
            if self.app_runner:
                self.provider = DashProvider(self.app_runner)
            else:
                self.provider = DashProvider.from_address()

    def render(self, explanation, key=-1, **kwargs):
        if not self.has_initialized:
            self._lazy_initialize()
            self.has_initialized = True

        self.provider.render(explanation, key=key, **kwargs)


class PreserveProvider(VisualizeProvider):
    def render(self, explanation, key=-1, **kwargs):
        file_name = kwargs.pop("file_name", None)

        # NOTE: Preserve didn't support returning everything. If key is -1 default to key is None.
        # This is for backward-compatibility. All of this will be deprecated shortly anyway.
        if key == -1:
            key = None

        # Get visual object
        visual = explanation.visualize(key=key)

        # Output to front-end/file
        self._preserve_output(
            explanation.name, visual, selector_key=key, file_name=file_name, **kwargs
        )
        return None

    def _preserve_output(
        self, explanation_name, visual, selector_key=None, file_name=None, **kwargs
    ):
        from plotly.offline import iplot, plot, init_notebook_mode
        from IPython.display import display, display_html
        from base64 import b64encode

        from plotly import graph_objs as go
        from pandas.core.generic import NDFrame
        import dash.development.base_component as dash_base

        init_notebook_mode(connected=True)

        def render_html(html_string):
            base64_html = b64encode(html_string.encode("utf-8")).decode("ascii")
            final_html = """<iframe src="data:text/html;base64,{data}" width="100%" height=400 frameBorder="0"></iframe>""".format(
                data=base64_html
            )
            display_html(final_html, raw=True)

        if visual is None:  # pragma: no cover
            msg = "No visualization for explanation [{0}] with selector_key [{1}]".format(
                explanation_name, selector_key
            )
            log.error(msg)
            if file_name is None:
                render_html(msg)
            else:
                pass
            return False

        if isinstance(visual, go.Figure):
            if file_name is None:
                iplot(visual, **kwargs)
            else:
                plot(visual, filename=file_name, **kwargs)
        elif isinstance(visual, NDFrame):
            if file_name is None:
                display(visual, **kwargs)
            else:
                visual.to_html(file_name, **kwargs)
        elif isinstance(visual, str):
            if file_name is None:
                render_html(visual)
            else:
                with open(file_name, "w") as f:
                    f.write(visual)
        elif isinstance(visual, dash_base.Component):  # pragma: no cover
            msg = "Preserving dash components is currently not supported."
            if file_name is None:
                render_html(msg)
            log.error(msg)
            return False
        else:  # pragma: no cover
            msg = "Visualization cannot be preserved for type: {0}.".format(
                type(visual)
            )
            if file_name is None:
                render_html(msg)
            log.error(msg)
            return False

        return True


class DashProvider(VisualizeProvider):
    """ Provides rendering via Plotly's Dash.

    This works in the event of an environment that can expose HTTP(s) ports.
    """
    def __init__(self, app_runner):
        """ Initializes class.

        This requires an instantiated `AppRunner`, call `.from_address` instead
        to initialize both.

        Args:
            app_runner: An AppRunner instance.
        """
        self.app_runner = app_runner

    @classmethod
    def from_address(cls, addr=None, base_url=None, use_relative_links=False):
        """ Initialize a new `AppRunner` along with the provider.

        Args:
            addr: A tuple that is (ip_addr, port).
            base_url: Base URL, this useful when behind a proxy.
            use_relative_links: Relative links for rendered pages instead of full URI.
        """
        from ..visual.dashboard import AppRunner

        app_runner = AppRunner(
            addr=addr, base_url=base_url, use_relative_links=use_relative_links
        )
        return cls(app_runner)

    def idempotent_start(self):
        status = self.app_runner.status()
        if not status["thread_alive"]:
            self.app_runner.start()

    def link(self, explanation, **kwargs):
        self.idempotent_start()

        # Register
        share_tables = kwargs.pop("share_tables", None)
        self.app_runner.register(explanation, share_tables=share_tables)

        url = self.app_runner.display_link(explanation)
        return url

    def render(self, explanation, **kwargs):
        self.idempotent_start()

        # Register
        share_tables = kwargs.pop("share_tables", None)
        self.app_runner.register(explanation, share_tables=share_tables)

        # Display
        open_link = isinstance(explanation, list)
        self.app_runner.display(explanation, open_link=open_link)


class InlineProvider(VisualizeProvider):
    """ Provides rendering via JavaScript that are invoked within Jupyter cells."""

    def __init__(self, detected_envs=None, js_url=None):
        """ Initializes class.

        Args:
            detected_envs: Environments targetted as defined in `interpret.utils.environment`.
            js_url: If defined, will load the JavaScript bundle for interpret-inline from the given URL.
        """
        self.detected_envs = [] if detected_envs is None else detected_envs
        self.js_url = js_url

    def render(self, explanation, key=-1, **kwargs):
        from ..visual.inline import render

        render(
            explanation,
            default_key=key,
            detected_envs=self.detected_envs,
            js_url=self.js_url,
        )<|MERGE_RESOLUTION|>--- conflicted
+++ resolved
@@ -39,37 +39,22 @@
         # NOTE: This is tested manually per release. Ignoring for coverage.
         if self.in_cloud_env == ENV_DETECTED.CLOUD:  # pragma: no cover
             log.info("Detected cloud environment.")
-<<<<<<< HEAD
-            warn(
-                "Cloud environment detected are ({}): viz integration is still experimental.".format(
-                    detected_envs
-                )
-            )
-=======
->>>>>>> 278863f0
             self.provider = InlineProvider(detected_envs=detected_envs, js_url=JS_URL)
         elif "docker-dev-mode" in detected_envs:
             log.info("Operating in docker development mode.")
             self.provider = InlineProvider(detected_envs=detected_envs)
-
         elif self.in_cloud_env == ENV_DETECTED.BOTH_CLOUD_AND_NON_CLOUD:
             log.info("Detected both cloud and non cloud environment.")
-            val = input("Type 'C' if you want to choose Cloud environment or 'NC' for Non Cloud Environment :")
+            # val = input("Type 'C' if you want to choose Cloud environment or 'NC' for Non Cloud Environment :")
+            val = 'C'
             if val == 'C':
-                warn(
-                "Cloud environment detected are ({}): viz integration is still experimental.".format(
-                    detected_envs
-                )
-            )
                 self.provider = InlineProvider(detected_envs=detected_envs, js_url=JS_URL)
             else:
                 if self.app_runner:
                     self.provider = DashProvider(self.app_runner)
                 else:
                     self.provider = DashProvider.from_address()
-
-        # ENV_DETECTED.NON_CLOUD
-        else:
+        else: # ENV_DETECTED.NON_CLOUD
             log.info("Detected non-cloud environment.")
             if self.app_runner:
                 self.provider = DashProvider(self.app_runner)
