# Copyright (c) 2019 Microsoft Corporation
# Distributed under the MIT software license

# TODO: Test EBMUtils

from math import ceil, isnan, isinf, exp, log
from .internal import Native, Booster

# from scipy.special import expit
from sklearn.utils.extmath import softmax
from sklearn.model_selection import train_test_split
from sklearn.base import is_classifier
import numbers
import numpy as np
import warnings
import copy
from itertools import islice

from scipy.stats import norm
from scipy.optimize import root_scalar, brentq

from .postprocessing import multiclass_postprocess2

from itertools import count, chain

import logging

_log = logging.getLogger(__name__)

def _zero_tensor(tensor, zero_low=None, zero_high=None):
    entire_tensor = [slice(None) for _ in range(tensor.ndim)]
    if zero_low is not None:
        for dimension_idx, is_zero in enumerate(zero_low):
            if is_zero:
                dim_slices = entire_tensor.copy()
                dim_slices[dimension_idx] = 0
                tensor[tuple(dim_slices)] = 0
    if zero_high is not None:
        for dimension_idx, is_zero in enumerate(zero_high):
            if is_zero:
                dim_slices = entire_tensor.copy()
                dim_slices[dimension_idx] = -1
                tensor[tuple(dim_slices)] = 0

def _restore_missing_value_zeros2(tensor, weights):
    n_dimensions = weights.ndim
    entire_tensor = [slice(None)] * n_dimensions
    lower = []
    higher = []
    for dimension_idx in range(n_dimensions):
        dim_slices = entire_tensor.copy()
        dim_slices[dimension_idx] = 0
        total_sum = np.sum(weights[tuple(dim_slices)])
        lower.append(True if total_sum == 0 else False)
        dim_slices[dimension_idx] = -1
        total_sum = np.sum(weights[tuple(dim_slices)])
        higher.append(True if total_sum == 0 else False)
    _zero_tensor(tensor, lower, higher)

def _weighted_std(a, axis, weights):
    average = np.average(a, axis, weights)
    variance = np.average((a - average)**2, axis, weights)
    return np.sqrt(variance)

def _convert_categorical_to_continuous(categories):
    # we do automagic detection of feature types by default, and sometimes a feature which
    # was really continuous might have most of it's data as one or two values.  An example would
    # be a feature that we have "0" and "1" in the training data, but "-0.1" and "3.1" are also
    # possible.  If during prediction we see a "3.1" we can magically convert our categories
    # into a continuous range with a cut point at 0.5.  Now "-0.1" goes into the [-inf, 0.5) bin
    # and 3.1 goes into the [0.5, +inf] bin.
    #
    # We can't convert a continuous feature that has cuts back into categoricals
    # since the categorical value could have been anything between the cuts that we know about.

    clusters = dict()
    non_float_idxs = set()

    old_min = np.nan
    old_max = np.nan
    for category, idx in categories.items():
        try:
            # this strips leading and trailing spaces
            val = float(category)
        except ValueError:
            non_float_idxs.add(idx)
            continue

        if isnan(val) or isinf(val):
            continue

        if isnan(old_min) or val < old_min:
            old_min = val
        if isnan(old_max) or old_max < val:
            old_max = val

        cluster_list = clusters.get(idx)
        if cluster_list is None:
            clusters[idx] = [val]
        else:
            cluster_list.append(val)

    # there's a super fringe case where two category strings map to the same bin, but 
    # one of them is a float and the other is a non-float.  Normally, we'd include the
    # non-float categorical in the unknowns, but in this case we'd need to include 
    # a part of a bin.  Handling this just adds too much complexity for the benefit
    # and you could argue that the evidence from the other models is indicating that
    # the string should be closer to zero of the weight from the floating point bin
    # so we take the simple route of putting all the weight into the float and none on the
    # non-float.  We still need to remove any indexes though that map to both a float
    # and a non-float, so this line handles that
    non_float_idxs = [idx for idx in non_float_idxs if idx not in clusters]
    non_float_idxs.append(max(categories.values()) + 1)

    if len(clusters) <= 1:
        return np.empty(0, np.float64)

    cluster_bounds = []
    for cluster_list in clusters.values():
        cluster_list.sort()
        cluster_bounds.append((cluster_list[0], cluster_list[-1]))

    # TODO: move everything below here into C++ to ensure cross language compatibility

    cluster_bounds.sort()

    cuts = []
    cluster_iter = iter(cluster_bounds)
    low = next(cluster_iter)[-1]
    for cluster in cluster_iter:
        high = cluster[0]
        if low < high:
            # if they are equal or if low is higher then we can't separate one cluster
            # from another, so we keep joining them until we can get clean separations

            half_diff = (high - low) / 2
            if isinf(half_diff):
                # first try to subtract then divide since that's more accurate but some float64
                # values will fail eg (max_float - min_float == +inf) so we need to try
                # a less accurate way of dividing first if we detect this.  Dividing
                # first will always succeed, even with the most extreme possible values of
                # max_float / 2 - min_float / 2
                half_diff = high / 2 - low / 2

            # floats have more precision the smaller they are, 
            # so use the smaller number as the anchor
            if abs(low) <= abs(high):
                mid = low + half_diff
            else:
                mid = high - half_diff

            if mid <= low:
                # this can happen with very small half_diffs that underflow the add/subtract operation
                # if this happens the numbers must be very close together on the order of a float tick.
                # We use lower bound inclusive for our cut discretization, so make the mid == high
                mid = high

            cuts.append(mid)
        low = max(low, cluster[-1])
    cuts = np.array(cuts, np.float64)

    mapping = [[] for _ in range(len(cuts) + 3)]
    for old_idx, cluster_list in clusters.items():
        # all the items in a cluster should be binned into the same bins
        new_idx = np.searchsorted(cuts, cluster_list[:1], side='right')[0] + 1
        mapping[new_idx].append(old_idx)

    mapping[0].append(0)
    mapping[-1] = non_float_idxs

    return cuts, mapping, old_min, old_max

def _create_proportional_tensor(axis_weights):
    # take the per-feature weights and distribute them proportionally to each cell in a tensor

    axis_sums = [weights.sum() for weights in axis_weights]

    # Normally you'd expect each axis to sum to the total weight from the model,
    # so normally they should be identical.  We encourage model editing though, so they may
    # not be identical under some edits.  Also, if the model is a DP model then the weights are
    # probably different due to the noise contribution.  Let's take the geometic mean to compensate.
    total_weight = exp(sum(log(axis_sum) for axis_sum in axis_sums) / len(axis_sums))
    axis_percentages = [weights / axis_sum for weights, axis_sum in zip(axis_weights, axis_sums)]

    shape = tuple(map(len, axis_percentages))
    n_cells = np.prod(shape)
    tensor = np.empty(n_cells, np.float64)

    # the last index items are next together in flat memory layout
    axis_percentages.reverse() 

    for cell_idx in range(n_cells):
        remainder = cell_idx
        frac = 1.0
        for percentages in axis_percentages:
            bin_idx = remainder % len(percentages)
            remainder //= len(percentages)
            frac *= percentages[bin_idx]
        val = frac * total_weight
        tensor.itemset(cell_idx, val)
    return tensor.reshape(shape)

def _process_terms(n_classes, n_samples, bagged_scores, bin_weights, bag_weights):
    term_scores = []
    term_standard_deviations = []
    new_bagged_scores = []
    for score_tensors, weights in zip(bagged_scores, bin_weights):
        # if the missing/unknown bin has zero weight then whatever number was generated via boosting is 
        # effectively meaningless and can be ignored. Set the value to zero for interpretability reasons 
        tensor_bags = []
        for tensor in score_tensors:
            tensor_copy = tensor.copy()
            _restore_missing_value_zeros2(tensor_copy, weights)
            tensor_bags.append(tensor_copy)
        score_tensors = np.array(tensor_bags, np.float64) # replace it to get stddev of 0 for weight of 0
        new_bagged_scores.append(score_tensors)

        # TODO PK: shouldn't we be zero centering each score tensor first before taking the standard deviation
        # It's possible to shift scores arbitary to the intercept, so we should be able to get any desired stddev

        if (bag_weights == bag_weights[0]).all():
            # if all the bags have the same total weight we can avoid some numeracy issues
            # by using a non-weighted standard deviation
            term_scores.append(np.average(score_tensors, axis=0))
            term_standard_deviations.append(np.std(score_tensors, axis=0))
        else:
            term_scores.append(np.average(score_tensors, axis=0, weights=bag_weights))
            term_standard_deviations.append(_weighted_std(score_tensors, axis=0, weights=bag_weights))

    intercept = np.zeros(Native.get_count_scores_c(n_classes), np.float64)

    if n_classes <= 2:
        for scores, weights in zip(term_scores, bin_weights):
            score_mean = np.average(scores, weights=weights)
            scores -= score_mean

            # Add mean center adjustment back to intercept
            intercept += score_mean
    else:
        # Postprocess model graphs for multiclass
        multiclass_postprocess2(n_classes, n_samples, term_scores, intercept, bin_weights)

    for scores, weights in zip(term_scores, bin_weights):
        # set these to zero again since zero-centering them causes the missing/unknown to shift away from zero
        _restore_missing_value_zeros2(scores, weights)

    if n_classes < 0:
        # scikit-learn uses a float for regression, and a numpy array with 1 element for binary classification
        intercept = float(intercept)

    return term_scores, term_standard_deviations, intercept, new_bagged_scores

def _generate_term_names(feature_names, term_features):
    return [" & ".join(feature_names[i] for i in grp) for grp in term_features]

def _generate_term_types(feature_types, term_features):
    return [feature_types[grp[0]] if len(grp) == 1 else "interaction" for grp in term_features]

def _order_terms(term_features, *args):
    keys = ([len(feature_idxs)] + sorted(feature_idxs) for feature_idxs in term_features)
    sorted_items = sorted(zip(keys, term_features, *args))
    ret = tuple(list(x) for x in islice(zip(*sorted_items), 1, None))
    # in Python if only 1 item exists then the item is returned and not a tuple
    return ret if 2 <= len(ret) else ret[0]

def _remove_unused_higher_bins(term_features, bins):
    # many features are not used in pairs, so we can simplify the model 
    # by removing the extra higher interaction level bins

    highest_levels = [0] * len(bins)
    for feature_idxs in term_features:
        for feature_idx in feature_idxs:
            highest_levels[feature_idx] = max(highest_levels[feature_idx], len(feature_idxs))

    for bin_levels, max_level in zip(bins, highest_levels):
        del bin_levels[max_level:]

def _deduplicate_bins(bins):
    # calling this function before calling score_terms allows score_terms to operate more efficiently since it'll
    # be able to avoid re-binning data for pairs that have already been processed in mains or other pairs since we 
    # use the id of the bins to identify feature data that was previously binned

    uniques = dict()
    for feature_idx in range(len(bins)):
        bin_levels = bins[feature_idx]
        highest_key = None
        for level_idx, feature_bins in enumerate(bin_levels):
            if isinstance(feature_bins, dict):
                key = frozenset(feature_bins.items())
            else:
                key = tuple(feature_bins)
            existing = uniques.get(key, None)
            if existing is None:
                uniques[key] = feature_bins
            else:
                bin_levels[level_idx] = existing

            if highest_key != key:
                highest_key = key
                highest_idx = level_idx
        del bin_levels[highest_idx + 1:]

def make_histogram_edges(min_val, max_val, histogram_counts):
    native = Native.get_native_singleton()

    # the EBM model spec disallows subnormal values since they can be problems in computation 
    # and serialization. We only use the min_value and max_value in the histogram edges as information 
    # so this won't affect binning or reporting other than potentially visualization where subnormals can be ignored

    min_val = native.clean_float(min_val)
    max_val = native.clean_float(max_val)

    n_cuts = len(histogram_counts) - 3
    cuts = native.cut_uniform(np.array([min_val, max_val], np.float64), n_cuts)
    if len(cuts) != n_cuts:
        raise Exception(f'There are insufficient floating point values between min_val={min_val} to max_val={max_val} to make {n_cuts} cuts')

    return np.concatenate(([min_val], cuts, [max_val]))

def _harmonize_tensor(
    new_feature_idxs, 
    new_bounds, 
    new_bins, 
    old_feature_idxs, 
    old_bounds, 
    old_bins, 
    old_mapping, 
    old_tensor, 
    bin_evidence_weight
):
    # TODO: don't pass in new_bound and old_bounds.  We use the bounds to proportion
    # weights at the tail ends of the graphs, but the problem with that is that
    # you can have outliers that'll stretch the weight very thin.  If you have an
    # old_min of -10000000 but the lowest old cut is at 0.  If you have a new cut
    # at -100, it'll put very very close to 0 weight in the region from -100 to 0.
    # Instead of using the min/max to proportionate, we should start from the
    # lowest new_bins cut and then find all the other models that have that exact
    # same lowest cut (averaging their results). There must be at least 1 model with that cut.  After we
    # find that other model, we can use the weights in existing bin_weights to 
    # proportionate the regions from the new lowest bin cut to the old lowest bin cut.
    # Do the same for the highest bin cut.  One issue is that the model(s) that have
    # the exact lowest bin cut are unlikely to share the lowest old cut, so we
    # proportionate the bin in the other model to the other model's next cut that is
    # greater than the old model's lowest cut.
    # eg:  new:      |    |            |   |    |
    #      old:                        |        |
    #   other1:      |    |   proprotion   |
    #   other2:      |        proportion        |
    # One wrinkle is that for pairs, we'll be using the pair cuts and we need to
    # one-dimensionalize any existing pair weights onto their respective 1D axies
    # before proportionating them.  Annother issue is that we might not even have
    # another term_feature that uses some particular feature that we use in our model
    # so we don't have any weights.  We can solve that issue by dropping any feature's
    # bins for terms that we have no information for.  After we do this we'll have
    # guaranteed that we only have new bin cuts for feature axies that we have inside
    # the bin level that we're handling!

    old_feature_idxs = list(old_feature_idxs)

    axes = []
    for feature_idx in new_feature_idxs:
        old_idx = old_feature_idxs.index(feature_idx)
        old_feature_idxs[old_idx] = -1 # in case we have duplicate feature idxs
        axes.append(old_idx)

    if len(axes) != old_tensor.ndim:
        # multiclass. The last dimension always stays put
        axes.append(len(axes))

    old_tensor = old_tensor.transpose(tuple(axes))
    if bin_evidence_weight is not None:
        bin_evidence_weight = bin_evidence_weight.transpose(tuple(axes))

    mapping = []
    lookups = []
    percentages = []
    for feature_idx in new_feature_idxs:
        old_bin_levels = old_bins[feature_idx]
        old_feature_bins = old_bin_levels[min(len(old_bin_levels), len(old_feature_idxs)) - 1]

        mapping_levels = old_mapping[feature_idx]
        old_feature_mapping = mapping_levels[min(len(mapping_levels), len(old_feature_idxs)) - 1]
        if old_feature_mapping is None:
            old_feature_mapping = list((x,) for x in range(len(old_feature_bins) + (2 if isinstance(old_feature_bins, dict) else 3)))
        mapping.append(old_feature_mapping)

        new_bin_levels = new_bins[feature_idx]
        new_feature_bins = new_bin_levels[min(len(new_bin_levels), len(new_feature_idxs)) - 1]

        if isinstance(new_feature_bins, dict):
            # categorical feature

            old_reversed = dict()
            for category, bin_idx in old_feature_bins.items():
                category_list = old_reversed.get(bin_idx)
                if category_list is None:
                    old_reversed[bin_idx] = [category]
                else:
                    category_list.append(category)

            new_reversed = dict()
            for category, bin_idx in new_feature_bins.items():
                category_list = new_reversed.get(bin_idx)
                if category_list is None:
                    new_reversed[bin_idx] = [category]
                else:
                    category_list.append(category)
            new_reversed = sorted(new_reversed.items())

            lookup = [0]
            percentage = [1.0]
            for _, new_categories in new_reversed:
                # if there are two items in new_categories then they should both resolve
                # to the same index in old_feature_bins otherwise they would have been
                # split into two categories
                old_bin_idx = old_feature_bins.get(new_categories[0], -1)
                if 0 <= old_bin_idx:
                    percentage.append(len(new_categories) / len(old_reversed[old_bin_idx]))
                else:
                    # map to the unknown bin for scores, but take no percentage of the weight
                    percentage.append(0.0)
                lookup.append(old_bin_idx)
            percentage.append(1.0)
            lookup.append(-1)
        else:
            # continuous feature

            lookup = list(np.searchsorted(old_feature_bins, new_feature_bins, side='left') + 1)
            lookup.append(len(old_feature_bins) + 1)

            percentage = [1.0]
            for new_idx_minus_one, old_idx in enumerate(lookup):
                if new_idx_minus_one == 0:
                    new_low = new_bounds[feature_idx, 0]
                    # TODO: if nan OR out of bounds from the cuts, estimate it.  If -inf or +inf, change it to min/max for float
                else:
                    new_low = new_feature_bins[new_idx_minus_one - 1]

                if len(new_feature_bins) <= new_idx_minus_one:
                    new_high = new_bounds[feature_idx, 1]
                    # TODO: if nan OR out of bounds from the cuts, estimate it.  If -inf or +inf, change it to min/max for float
                else:
                    new_high = new_feature_bins[new_idx_minus_one]


                if old_idx == 1:
                    old_low = old_bounds[feature_idx, 0]
                    # TODO: if nan OR out of bounds from the cuts, estimate it.  If -inf or +inf, change it to min/max for float
                else:
                    old_low = old_feature_bins[old_idx - 2]

                if len(old_feature_bins) < old_idx:
                    old_high = old_bounds[feature_idx, 1]
                    # TODO: if nan OR out of bounds from the cuts, estimate it.  If -inf or +inf, change it to min/max for float
                else:
                    old_high = old_feature_bins[old_idx - 1]

                if old_high <= new_low or new_high <= old_low:
                    # if there are bins in the area above where the old data extended, then 
                    # we'll have zero contribution in the old data where these new bins are
                    # located
                    percentage.append(0.0)
                else:
                    if new_low < old_low:
                        # this can't happen except at the lowest bin where the new min can be
                        # lower than the old min.  In that case we know the old data
                        # had zero contribution between the new min to the old min.
                        new_low = old_low

                    if old_high < new_high:
                        # this can't happen except at the lowest bin where the new max can be
                        # higher than the old max.  In that case we know the old data
                        # had zero contribution between the new max to the old max.
                        new_high = old_high

                    percentage.append((new_high - new_low) / (old_high - old_low))

            percentage.append(1.0)
            lookup.insert(0, 0)
            lookup.append(-1)

        lookups.append(lookup)
        percentages.append(percentage)

    new_shape = tuple(len(lookup) for lookup in lookups)
    n_cells = np.prod(new_shape)

    lookups.reverse()
    percentages.reverse()
    mapping.reverse()

    # now we need to inflate it
    new_tensor = np.empty(n_cells, np.float64)
    for cell_idx in range(n_cells):
        remainder = cell_idx
        old_reversed_bin_idxs = []
        frac = 1.0
        for lookup, percentage in zip(lookups, percentages):
            n_bins = len(lookup)
            new_bin_idx = remainder % n_bins
            remainder //= n_bins
            old_reversed_bin_idxs.append(lookup[new_bin_idx])
            frac *= percentage[new_bin_idx]

        cell_map = [map_bins[bin_idx] for map_bins, bin_idx in zip(mapping, old_reversed_bin_idxs)]
        n_cells2 = np.prod([len(x) for x in cell_map])
        val = 0.0
        total_weight = 0.0
        for cell2_idx in range(n_cells2):
            remainder2 = cell2_idx
            old_reversed_bin2_idxs = []
            for lookup2 in cell_map:
                n_bins2 = len(lookup2)
                new_bin2_idx = remainder2 % n_bins2
                remainder2 //= n_bins2
                old_reversed_bin2_idxs.append(lookup2[new_bin2_idx])
            update = old_tensor[tuple(reversed(old_reversed_bin2_idxs))]
            if n_cells2 == 1:
                # if there's just one cell, which is typical, don't 
                # incur the floating point loss in precision
                val = update
            else:
                if bin_evidence_weight is not None:
                    evidence_weight = bin_evidence_weight[tuple(reversed(old_reversed_bin2_idxs))]
                    update *= evidence_weight
                    total_weight += evidence_weight
                val += update
        if bin_evidence_weight is None:
            # we're doing a bin weight and NOT a score tensor
            val *= frac
        elif total_weight != 0.0:
            # we're doing scores and we need to take a weighted average
            # but if the total_weight is zero then val should be zero and
            # our update should still be zero, which it already is
            val = val / total_weight
        new_tensor.itemset(cell_idx, val)
    new_tensor = new_tensor.reshape(new_shape)
    return new_tensor

def merge_ebms(models):
    """ Merging multiple EBM models trained on the same dataset.
    Args:
        models: List of EBM models to be merged.
    Returns:
        An EBM model with averaged mean and standard deviation of input models.
    """

    if len(models) == 0:  # pragma: no cover
        raise Exception("0 models to merge.")

    model_types = list(set(map(type, models)))
    if len(model_types) == 2:
        type_names = [model_type.__name__ for model_type in model_types]
        if 'ExplainableBoostingClassifier' in type_names and 'DPExplainableBoostingClassifier' in type_names:
            ebm_type = model_types[type_names.index('ExplainableBoostingClassifier')]
            is_classifier = True
            is_private = False
        elif 'ExplainableBoostingRegressor' in type_names and 'DPExplainableBoostingRegressor' in type_names:
            ebm_type = model_types[type_names.index('ExplainableBoostingRegressor')]
            is_classifier = False
            is_private = False
        else:
            raise Exception("Inconsistent model types attempting to be merged.")
    elif len(model_types) == 1:
        ebm_type = model_types[0]
        if ebm_type.__name__ == 'ExplainableBoostingClassifier':
            is_classifier = True
            is_private = False
        elif ebm_type.__name__ == 'DPExplainableBoostingClassifier':
            is_classifier = True
            is_private = True
        elif ebm_type.__name__ == 'ExplainableBoostingRegressor':
            is_classifier = False
            is_private = False
        elif ebm_type.__name__ == 'DPExplainableBoostingRegressor':
            is_classifier = False
            is_private = True
        else:
            raise Exception(f"Invalid EBM model type {ebm_type.__name__} attempting to be merged.")
    else:
        raise Exception("Inconsistent model types being merged.")

    ebm = ebm_type.__new__(ebm_type)

    if any(not getattr(model, 'has_fitted_', False) for model in models):  # pragma: no cover
        raise Exception("All models must be fitted.")
    ebm.has_fitted_ = True

    # self.bins_ is the only feature based attribute that we absolutely require
    n_features = len(models[0].bins_)

    for model in models:
        if n_features != len(model.bins_):  # pragma: no cover
            raise Exception("Inconsistent numbers of features in the models.")

        feature_names_in = getattr(model, 'feature_names_in_', None)
        if feature_names_in is not None:
            if n_features != len(feature_names_in):  # pragma: no cover
                raise Exception("Inconsistent numbers of features in the models.")

        feature_types_in = getattr(model, 'feature_types_in_', None)
        if feature_types_in is not None:
            if n_features != len(feature_types_in):  # pragma: no cover
                raise Exception("Inconsistent numbers of features in the models.")

        feature_bounds = getattr(model, 'feature_bounds_', None)
        if feature_bounds is not None:
            if n_features != feature_bounds.shape[0]:  # pragma: no cover
                raise Exception("Inconsistent numbers of features in the models.")

        histogram_counts = getattr(model, 'histogram_counts_', None)
        if histogram_counts is not None:
            if n_features != len(histogram_counts):  # pragma: no cover
                raise Exception("Inconsistent numbers of features in the models.")

        unique_val_counts = getattr(model, 'unique_val_counts_', None)
        if unique_val_counts is not None:
            if n_features != len(unique_val_counts):  # pragma: no cover
                raise Exception("Inconsistent numbers of features in the models.")

        zero_val_counts = getattr(model, 'zero_val_counts_', None)
        if zero_val_counts is not None:
            if n_features != len(zero_val_counts):  # pragma: no cover
                raise Exception("Inconsistent numbers of features in the models.")

    old_bounds = []
    old_mapping = []
    old_bins = []
    for model in models:
        if any(len(set(map(type, bin_levels))) != 1 for bin_levels in model.bins_):
            raise Exception("Inconsistent bin types within a model.")

        feature_bounds = getattr(model, 'feature_bounds_', None)
        if feature_bounds is None:
            old_bounds.append(None)
        else:
            old_bounds.append(feature_bounds.copy())

        old_mapping.append([[] for _ in range(n_features)])
        old_bins.append([[] for _ in range(n_features)])

    # TODO: every time we merge models we fragment the bins more and more and this is undesirable
    # especially for pairs.  When we build models, we store the feature bin cuts for pairs even
    # if we have no pairs that use that paritcular feature as a pair.  We can eliminate these useless
    # pair feature cuts before merging the bins and that'll give us less resulting cuts.  Having less
    # cuts reduces the number of estimates that we need to make and reduces the complexity of the
    # tensors, so it's good to have this reduction.
    
    new_feature_types = []
    new_bins = []
    for feature_idx in range(n_features):
        bin_types = set(type(model.bins_[feature_idx][0]) for model in models)

        if len(bin_types) == 1 and next(iter(bin_types)) is dict:
            # categorical
            new_feature_type = None
            for model in models:
                feature_types_in = getattr(model, 'feature_types_in_', None)
                if feature_types_in is not None:
                    feature_type = feature_types_in[feature_idx]
                    if feature_type == 'nominal':
                        new_feature_type = 'nominal'
                    elif feature_type == 'ordinal' and new_feature_type is None:
                        new_feature_type = 'ordinal'
            if new_feature_type is None:
                new_feature_type = 'nominal'
        else:
            # continuous
            if any(bin_type not in {dict, np.ndarray} for bin_type in bin_types):
                raise Exception("Invalid bin type.")
            new_feature_type = 'continuous'
        new_feature_types.append(new_feature_type)
            
        level_end = max(len(model.bins_[feature_idx]) for model in models)
        new_leveled_bins = []
        for level_idx in range(level_end):
            model_bins = []
            for model_idx, model in enumerate(models):
                bin_levels = model.bins_[feature_idx]
                bin_level = bin_levels[min(level_idx, len(bin_levels) - 1)]
                model_bins.append(bin_level)

                old_mapping[model_idx][feature_idx].append(None)
                old_bins[model_idx][feature_idx].append(bin_level)

            if len(bin_types) == 1 and next(iter(bin_types)) is dict:
                # categorical
                merged_keys = sorted(set(chain.from_iterable(bin.keys() for bin in model_bins)))
                # TODO: for now we just support alphabetical ordering in merged models, but
                # we could do all sort of special processing like trying to figure out if the original
                # ordering was by prevalence or alphabetical and then attempting to preserve that
                # order and also handling merged categories (where two categories map to a single score)
                # We should first try to progress in order along each set of keys and see if we can
                # establish the perfect order which might work if there are isolated missing categories
                # and if we can't get a unique guaranteed sorted order that way then examime all the
                # different known sort order and figure out if any of the possible orderings match
                merged_bins = dict(zip(merged_keys, count(1)))
            else:
                # continuous

                if 1 != len(bin_types):
                    # We have both categorical and continuous.  We can't convert continuous
                    # to categorical since we lack the original labels, but we can convert
                    # categoricals to continuous.  If the feature flavors are similar, which
                    # needs to be the case for model merging, one of the models only found
                    # float64 in their data, so there shouldn't be a lot of non-float values
                    # in the other models.

                    for model_idx, bins_in_model in enumerate(model_bins):
                        if isinstance(bins_in_model, dict):
                            converted_bins, mapping, converted_min, converted_max = _convert_categorical_to_continuous(bins_in_model)
                            model_bins[model_idx] = converted_bins

                            old_min = old_bounds[model_idx][feature_idx][0]
                            if isnan(old_min) or converted_min < old_min:
                                old_bounds[model_idx][feature_idx][0] = converted_min

                            old_max = old_bounds[model_idx][feature_idx][1]
                            if isnan(old_max) or old_max < converted_max:
                                old_bounds[model_idx][feature_idx][1] = converted_max

                            old_bins[model_idx][feature_idx][level_idx] = converted_bins
                            old_mapping[model_idx][feature_idx][level_idx] = mapping
                
                merged_bins = np.array(sorted(set(chain.from_iterable(model_bins))), np.float64)
            new_leveled_bins.append(merged_bins)
        new_bins.append(new_leveled_bins)
    ebm.feature_types_in_ = new_feature_types
    _deduplicate_bins(new_bins)
    ebm.bins_ = new_bins

    feature_names_merged = [None] * n_features
    for model in models:
        feature_names_in = getattr(model, 'feature_names_in_', None)
        if feature_names_in is not None:
            for feature_idx, feature_name in enumerate(feature_names_in):
                if feature_name is not None:
                    feature_name_merged = feature_names_merged[feature_idx]
                    if feature_name_merged is None:
                        feature_names_merged[feature_idx] = feature_name
                    elif feature_name != feature_name_merged:
                        raise Exception("All models should have the same feature names.")
    if any(feature_name is not None for feature_name in feature_names_merged):
        ebm.feature_names_in_ = feature_names_merged
    
    min_vals = [bounds[:, 0] for bounds in old_bounds if bounds is not None]
    max_vals = [bounds[:, 1] for bounds in old_bounds if bounds is not None]
    if 0 < len(min_vals): # max_vals has the same len
        with warnings.catch_warnings():
            warnings.simplefilter("ignore", category=RuntimeWarning)

            min_vals = np.nanmin(min_vals, axis=0)
            max_vals = np.nanmax(max_vals, axis=0)
            if any(not isnan(val) for val in min_vals) or any(not isnan(val) for val in max_vals):
                ebm.feature_bounds_ = np.array(list(zip(min_vals, max_vals)), np.float64)

    if not is_private:
        if all(hasattr(model, 'n_samples_') for model in models):
            ebm.n_samples_ = sum(model.n_samples_ for model in models)

        if all(hasattr(model, 'histogram_counts_') and hasattr(model, 'feature_bounds_') for model in models):
            if hasattr(ebm, 'feature_bounds_'):
                # TODO: estimate the histogram bin counts by taking the min of the mins and the max of the maxes
                # and re-apportioning the counts based on the distributions of the previous histograms.  Proprotion
                # them to the floor of their counts and then assign any remaining integers based on how much
                # they reduce the RMSE of the integer counts from the ideal floating point counts.
                pass

        if all(hasattr(model, 'zero_val_counts_') for model in models):
            ebm.zero_val_counts_ = np.sum([model.zero_val_counts_ for model in models], axis=0)

        if all(hasattr(model, 'bin_counts_') for model in models):
            # TODO: IF all models have bin counts then we should try and estimate the bin counts for
            # every term_feature, even though we won't have information on some of them.  At least we know
            # accurate bin counts.  If we're given a DP model then we shouldn't try and estimate them since
            # we didn't have it in the original model, so we should just use weights like in DP
            pass

    if is_classifier:
        ebm.classes_ = models[0].classes_.copy()
        if any(not np.array_equal(ebm.classes_, model.classes_) for model in models):  # pragma: no cover
            raise Exception("The target classes should be identical.")

        ebm._class_idx_ = {x: index for index, x in enumerate(ebm.classes_)}
        n_classes = len(ebm.classes_)
    else:
        if any(hasattr(model, 'min_target_') for model in models):
            ebm.min_target_ = min(model.min_target_ for model in models if hasattr(model, 'min_target_'))
        if any(hasattr(model, 'max_target_') for model in models):
            ebm.max_target_ = max(model.max_target_ for model in models if hasattr(model, 'max_target_'))
        n_classes = -1


    bag_weights = []
    model_weights = []
    for model in models:
        avg_weight = np.average([tensor.sum() for tensor in model.bin_weights_])
        model_weights.append(avg_weight)

        n_outer_bags = -1
        if hasattr(model, 'bagged_scores_'):
            if 0 < len(model.bagged_scores_):
                n_outer_bags = len(model.bagged_scores_[0])

        model_bag_weights = getattr(model, 'bag_weights_', None)
        if model_bag_weights is None:
            # this model wasn't the result of a merge, so get the total weight for the model
            # every feature group in a model should have the same weight, but perhaps the user edited
            # the model weights and they don't agree.  We handle these by taking the average
            model_bag_weights = [avg_weight] * n_outer_bags
        elif len(model_bag_weights) != n_outer_bags:
            raise Exception("self.bagged_weights_ should have the same length as n_outer_bags.")

        bag_weights.extend(model_bag_weights)
    # this attribute wasn't available in the original model since we can calculate it for non-merged
    # models, but once a model is merged we need to preserve it for future merging or other uses
    # of the ebm.bagged_scores_ attribute
    ebm.bag_weights_ = bag_weights

    fg_dicts = []
    all_fg = set()
    for model in models:
        fg_sorted = [tuple(sorted(feature_idxs)) for feature_idxs in model.term_features_]
        fg_dicts.append(dict(zip(fg_sorted, count(0))))
        all_fg.update(fg_sorted)

    sorted_fgs = _order_terms(list(all_fg))

    # TODO: in the future we might at this point try and figure out the most 
    #       common feature ordering within the feature groups.  Take the mode first
    #       and amonst the orderings that tie, choose the one that's best sorted by
    #       feature indexes
    ebm.term_features_ = sorted_fgs


    ebm.bin_weights_ = []
    ebm.bagged_scores_ = []
    for sorted_fg in sorted_fgs:
        # since interactions are often automatically generated, we'll often always have 
        # interaction mismatches where an interaction will be in one model, but not the other.  
        # We need to estimate the bin_weight_ tensors that would have existed in this case.
        # We'll use the interaction terms that we do have in other models to estimate the 
        # distribution in the essense of the data, which should be roughly consistent or you
        # shouldn't be attempting to merge the models in the first place.  We'll then scale
        # the percentage distribution by the total weight of the model that we're fillin in the
        # details for.

        # TODO: this algorithm has some problems.  The estimated tensor that we get by taking the
        # model weight and distributing it by a per-cell percentage measure means that we get
        # inconsistent weight distibutions along the axis.  We can take our resulting weight tensor
        # and sum the columns/rows to get the weights on each individual feature axis.  Our model
        # however comes with a known set of weights on each feature, and the result of our operation
        # will not match the existing distribution in almost all cases.  I think there might be
        # some algorithm where we start with the per-feature weights and use the distribution hints
        # from the other models to inform where we place our exact weights that we know about in our
        # model from each axis.  The problem is that the sums in both axies need to agree, and each
        # change we make influences both.  I'm not sure we can even guarantee that there is an answer
        # and if there was one I'm not sure how we'd go about generating it.  I'm going to leave
        # this problem for YOU: a future person who is smarter than me and has more time to solve this.
        # One hint: I think a possible place to start would be an iterative algorithm that's similar
        # to purification where you randomly select a row/column and try to get closer at each step
        # to the rigth answer.  Good luck!
        #
        # Oh, there's also another deeper problem.. let's say you had a crazy 5 way interaction in the
        # model eg: (0,1,2,3,4) and you had 2 and 3 way interactions that either overlap or not.
        # Eg: (0,1), and either (1,2,3) or (2,3,4).  The ideal solution would take the 5 way interaction
        # and look for all the possible combinations of interactions for further information it could
        # use and then it would make something that is consistent across all of these disparate sources
        # of information.  Hopefully, the user hasn't edited the model in a way that creates no solution.

        bin_weight_percentages = []
        for model_idx, model, fg_dict, model_weight in zip(count(), models, fg_dicts, model_weights):
            term_idx = fg_dict.get(sorted_fg)
            if term_idx is not None:
                fixed_tensor = _harmonize_tensor(
                    sorted_fg,
                    ebm.feature_bounds_,
                    ebm.bins_, 
                    model.term_features_[term_idx], 
                    old_bounds[model_idx],
                    old_bins[model_idx],
                    old_mapping[model_idx],
                    model.bin_weights_[term_idx], 
                    None
                )
                bin_weight_percentages.append(fixed_tensor * model_weight)

        # use this when we don't have a feature group in a model as a reasonable 
        # set of guesses for the distribution of the weight of the model
        bin_weight_percentages = np.sum(bin_weight_percentages, axis=0)
        bin_weight_percentages = bin_weight_percentages / bin_weight_percentages.sum()

        additive_shape = bin_weight_percentages.shape
        if 2 < n_classes:
            additive_shape = tuple(list(additive_shape) + [n_classes])

        new_bin_weights = []
        new_bagged_scores = []
        for model_idx, model, fg_dict, model_weight in zip(count(), models, fg_dicts, model_weights):
            n_outer_bags = -1
            if hasattr(model, 'bagged_scores_'):
                if 0 < len(model.bagged_scores_):
                    n_outer_bags = len(model.bagged_scores_[0])

            term_idx = fg_dict.get(sorted_fg)
            if term_idx is None:
                new_bin_weights.append(model_weight * bin_weight_percentages)
                new_bagged_scores.extend(n_outer_bags * [np.zeros(additive_shape, np.float64)])
            else:
                harmonized_bin_weights = _harmonize_tensor(
                    sorted_fg,
                    ebm.feature_bounds_,
                    ebm.bins_, 
                    model.term_features_[term_idx], 
                    old_bounds[model_idx],
                    old_bins[model_idx],
                    old_mapping[model_idx],
                    model.bin_weights_[term_idx], 
                    None
                )
                new_bin_weights.append(harmonized_bin_weights)
                for bag_idx in range(n_outer_bags):
                    harmonized_bagged_scores = _harmonize_tensor(
                        sorted_fg,
                        ebm.feature_bounds_,
                        ebm.bins_, 
                        model.term_features_[term_idx], 
                        old_bounds[model_idx],
                        old_bins[model_idx],
                        old_mapping[model_idx],
                        model.bagged_scores_[term_idx][bag_idx], 
                        model.bin_weights_[term_idx] # we use these to weigh distribution of scores for mulple bins
                    )
                    new_bagged_scores.append(harmonized_bagged_scores)
        ebm.bin_weights_.append(np.sum(new_bin_weights, axis=0))
        ebm.bagged_scores_.append(np.array(new_bagged_scores, np.float64))

    ebm.term_scores_, ebm.term_standard_deviations_, ebm.intercept_, ebm.bagged_scores_ = _process_terms(
        n_classes, 
        ebm.n_samples_, 
        ebm.bagged_scores_, 
        ebm.bin_weights_,
        ebm.bag_weights_
    )


    # TODO: we might be able to do these operations earlier
    _remove_unused_higher_bins(ebm.term_features_, ebm.bins_)
    # removing the higher order terms might allow us to eliminate some extra bins now that couldn't before
    _deduplicate_bins(ebm.bins_)


    # dependent attributes (can be re-derrived after serialization)
    ebm.n_features_in_ = len(ebm.bins_) # scikit-learn specified name
    ebm.term_names_ = _generate_term_names(ebm.feature_names_in_, ebm.term_features_)

    return ebm

# TODO: Clean up
class EBMUtils:
    
    @staticmethod
    def normalize_initial_random_seed(seed):  # pragma: no cover
        # Some languages do not support 64-bit values.  Other languages do not support unsigned integers.
        # Almost all languages support signed 32-bit integers, so we standardize on that for our 
        # random number seed values.  If the caller passes us a number that doesn't fit into a 
        # 32-bit signed integer, we convert it.  This conversion doesn't need to generate completely 
        # uniform results provided they are reasonably uniform, since this is just the seed.
        # 
        # We use a simple conversion because we use the same method in multiple languages, 
        # and we need to keep the results identical between them, so simplicity is key.
        # 
        # The result of the modulo operator is not standardized accross languages for 
        # negative numbers, so take the negative before the modulo if the number is negative.
        # https://torstencurdt.com/tech/posts/modulo-of-negative-numbers

        if seed is None:
            return None
        if 2147483647 <= seed:
            return seed % 2147483647
        if seed <= -2147483647:
            return -((-seed) % 2147483647)
        return seed

    # NOTE: Interval / cut conversions are future work. Not registered for code coverage.
    @staticmethod
    def convert_to_intervals(cuts):  # pragma: no cover
        cuts = np.array(cuts, dtype=np.float64)

        if np.isnan(cuts).any():
            raise Exception("cuts cannot contain nan")

        if np.isinf(cuts).any():
            raise Exception("cuts cannot contain infinity")

        smaller = np.insert(cuts, 0, -np.inf)
        larger = np.append(cuts, np.inf)
        intervals = list(zip(smaller, larger))

        if any(x[1] <= x[0] for x in intervals):
            raise Exception("cuts must contain increasing values")

        return intervals

    @staticmethod
    def convert_to_cuts(intervals):  # pragma: no cover
        if len(intervals) == 0:
            raise Exception("intervals must have at least one interval")

        if any(len(x) != 2 for x in intervals):
            raise Exception("intervals must be a list of tuples")

        if intervals[0][0] != -np.inf:
            raise Exception("intervals must start from -inf")

        if intervals[-1][-1] != np.inf:
            raise Exception("intervals must end with inf")

        cuts = [x[0] for x in intervals[1:]]
        cuts_verify = [x[1] for x in intervals[:-1]]

        if np.isnan(cuts).any():
            raise Exception("intervals cannot contain NaN")

        if any(x[0] != x[1] for x in zip(cuts, cuts_verify)):
            raise Exception("intervals must contain adjacent sections")

        if any(higher <= lower for lower, higher in zip(cuts, cuts[1:])):
            raise Exception("intervals must contain increasing sections")

        return cuts

    @staticmethod
    def make_bag(y, test_size, random_state, is_stratified):
        # all test/train splits should be done with this function to ensure that
        # if we re-generate the train/test splits that they are generated exactly
        # the same as before

        if test_size == 0:
            return None
        elif test_size > 0:
            n_samples = len(y)
            n_test_samples = 0

            if test_size >= 1:
                if test_size % 1:
                    raise Exception("If test_size >= 1, test_size should be a whole number.")
                n_test_samples = test_size 
            else:
                n_test_samples = ceil(n_samples * test_size)

            n_train_samples = n_samples - n_test_samples
            native = Native.get_native_singleton()

            # Adapt test size if too small relative to number of classes
            if is_stratified:
                y_uniq = len(set(y))
                if n_test_samples < y_uniq:  # pragma: no cover
                    warnings.warn(
                        "Too few samples per class, adapting test size to guarantee 1 sample per class."
                    )
                    n_test_samples = y_uniq
                    n_train_samples = n_samples - n_test_samples

                return native.stratified_sampling_without_replacement(
                    random_state,
                    y_uniq,
                    n_train_samples,
                    n_test_samples,
                    y
                )
            else:
                return native.sample_without_replacement(
                    random_state,
                    n_train_samples,
                    n_test_samples
                )
        else:  # pragma: no cover
            raise Exception("test_size must be a positive numeric value.")

    @staticmethod
    def jsonify_lists(vals):
        if len(vals) != 0:
            if type(vals[0]) is float:
                for idx, val in enumerate(vals):
                    # JSON doesn't have NaN, or infinities, but javaScript has these, so use javaScript strings
                    if isnan(val):
                        vals[idx] = "NaN" # this is what JavaScript outputs for 0/0
                    elif val == np.inf:
                        vals[idx] = "Infinity" # this is what JavaScript outputs for 1/0
                    elif val == -np.inf:
                        vals[idx] = "-Infinity" # this is what JavaScript outputs for -1/0
            else:
                for nested in vals:
                    EBMUtils.jsonify_lists(nested)
        return vals # we modify in place, but return it just for easy access

    @staticmethod
    def jsonify_item(val):
        # JSON doesn't have NaN, or infinities, but javaScript has these, so use javaScript strings
        if isnan(val):
            val = "NaN" # this is what JavaScript outputs for 0/0
        elif val == np.inf:
            val = "Infinity" # this is what JavaScript outputs for 1/0
        elif val == -np.inf:
            val = "-Infinity" # this is what JavaScript outputs for -1/0
        return val

    @staticmethod
    def cyclic_gradient_boost(
        dataset,
        bag,
        init_scores,
        term_features,
        n_inner_bags,
        boosting_flags,
        learning_rate,
        min_samples_leaf,
        max_leaves,
        early_stopping_rounds,
        early_stopping_tolerance,
        max_rounds,
        noise_scale,
        bin_weights,
        random_state,
        optional_temp_params=None,
    ):
        min_metric = np.inf
        episode_index = 0
        with Booster(
            dataset,
            bag,
            init_scores,
            term_features,
            n_inner_bags,
            random_state,
            optional_temp_params,
        ) as booster:
            no_change_run_length = 0
            bp_metric = np.inf
            _log.info("Start boosting")
            native = Native.get_native_singleton()

            for episode_index in range(max_rounds):
                if episode_index % 10 == 0:
                    _log.debug("Sweep Index {0}".format(episode_index))
                    _log.debug("Metric: {0}".format(min_metric))

                for term_idx in range(len(term_features)):
                    avg_gain = booster.generate_term_update(
                        term_idx=term_idx,
                        boosting_flags=boosting_flags,
                        learning_rate=learning_rate,
                        min_samples_leaf=min_samples_leaf,
                        max_leaves=max_leaves,
                    )

                    if noise_scale: # Differentially private updates
                        splits = booster.get_term_update_splits()[0]

                        term_update_tensor = booster.get_term_update_expanded()
                        noisy_update_tensor = term_update_tensor.copy()

                        splits_iter = [0] + list(splits + 1) + [len(term_update_tensor)] # Make splits iteration friendly
                        # Loop through all random splits and add noise before updating
                        for f, s in zip(splits_iter[:-1], splits_iter[1:]):
                            if s == 1: 
                                continue # Skip cuts that fall on 0th (missing value) bin -- missing values not supported in DP

                            random_state = native.generate_deterministic_seed(random_state, 1458059807)
                            noise = native.generate_gaussian_random(random_state, noise_scale, 1)
                            noisy_update_tensor[f:s] = term_update_tensor[f:s] + noise

                            # Native code will be returning sums of residuals in slices, not averages.
                            # Compute noisy average by dividing noisy sum by noisy bin weights
                            instance_weight = np.sum(bin_weights[term_idx][f:s])
                            noisy_update_tensor[f:s] = noisy_update_tensor[f:s] / instance_weight

                        noisy_update_tensor = noisy_update_tensor * -1 # Invert gradients before updates
                        booster.set_term_update_expanded(term_idx, noisy_update_tensor)


                    curr_metric = booster.apply_term_update()

                    min_metric = min(curr_metric, min_metric)

                # TODO PK this early_stopping_tolerance is a little inconsistent
                #      since it triggers intermittently and only re-triggers if the
                #      threshold is re-passed, but not based on a smooth windowed set
                #      of checks.  We can do better by keeping a list of the last
                #      number of measurements to have a consistent window of values.
                #      If we only cared about the metric at the start and end of the epoch
                #      window a circular buffer would be best choice with O(1).
                if no_change_run_length == 0:
                    bp_metric = min_metric
                if min_metric + early_stopping_tolerance < bp_metric:
                    no_change_run_length = 0
                else:
                    no_change_run_length += 1

                if (
                    early_stopping_rounds >= 0
                    and no_change_run_length >= early_stopping_rounds
                ):
                    break

            _log.info(
                "End boosting, Best Metric: {0}, Num Rounds: {1}".format(
                    min_metric, episode_index
                )
            )

            # TODO: Add more ways to call alternative get_current_model
            # Use latest model if there are no instances in the (transposed) validation set 
            # or if training with privacy
            if bag is None or noise_scale is not None:
                model_update = booster.get_current_model()
            else:
                model_update = booster.get_best_model()

        return model_update, episode_index

<<<<<<< HEAD
=======
    @staticmethod
    def calc_interaction_order(
        dataset,
        bag,
        init_scores,
        iter_term_features,
        interaction_options, 
        min_samples_leaf,
        optional_temp_params=None,
    ):
        interaction_strengths = []
        with InteractionDetector(dataset, bag, init_scores, optional_temp_params) as interaction_detector:
            for feature_idxs in iter_term_features:
                strength = interaction_detector.calc_interaction_strength(
                    feature_idxs, interaction_options, min_samples_leaf,
                )
                interaction_strengths.append((strength, feature_idxs))

        interaction_strengths.sort(reverse=True)
        return list(map(operator.itemgetter(1), interaction_strengths))

>>>>>>> e8e7536a

class DPUtils:

    @staticmethod
    def calc_classic_noise_multi(total_queries, target_epsilon, delta, sensitivity):
        variance = (8*total_queries*sensitivity**2 * np.log(np.exp(1) + target_epsilon / delta)) / target_epsilon ** 2
        return np.sqrt(variance)

    @staticmethod
    def calc_gdp_noise_multi(total_queries, target_epsilon, delta):
        ''' GDP analysis following Algorithm 2 in: https://arxiv.org/abs/2106.09680. 
        '''
        def f(mu, eps, delta):
            return DPUtils.delta_eps_mu(eps, mu) - delta

        final_mu = brentq(lambda x: f(x, target_epsilon, delta), 1e-5, 1000)
        sigma = np.sqrt(total_queries) / final_mu
        return sigma

    # General calculations, largely borrowed from tensorflow/privacy and presented in https://arxiv.org/abs/1911.11607
    @staticmethod
    def delta_eps_mu(eps, mu):
        ''' Code adapted from: https://github.com/tensorflow/privacy/blob/master/tensorflow_privacy/privacy/analysis/gdp_accountant.py#L44
        '''
        return norm.cdf(-eps/mu + mu/2) - np.exp(eps) * norm.cdf(-eps/mu - mu/2)

    @staticmethod
    def eps_from_mu(mu, delta):
        ''' Code adapted from: https://github.com/tensorflow/privacy/blob/master/tensorflow_privacy/privacy/analysis/gdp_accountant.py#L50
        '''
        def f(x):
            return DPUtils.delta_eps_mu(x, mu)-delta    
        return root_scalar(f, bracket=[0, 500], method='brentq').root

    @staticmethod
    def private_numeric_binning(col_data, sample_weight, noise_scale, max_bins, min_val, max_val, random_state=None):
        native = Native.get_native_singleton()
        uniform_weights, uniform_edges = np.histogram(col_data, bins=max_bins*2, range=(min_val, max_val), weights=sample_weight)
        noisy_weights = uniform_weights + native.generate_gaussian_random(random_seed=random_state, stddev=noise_scale, count=uniform_weights.shape[0])
        
        # Postprocess to ensure realistic bin values (min=0)
        noisy_weights = np.clip(noisy_weights, 0, None)

        # TODO PK: check with Harsha, but we can probably alternate the taking of nibbles from both ends
        # so that the larger leftover bin tends to be in the center rather than on the right.

        # Greedily collapse bins until they meet or exceed target_weight threshold
        sample_weight_total = len(col_data) if sample_weight is None else np.sum(sample_weight)
        target_weight = sample_weight_total / max_bins
        bin_weights, bin_cuts = [0], [uniform_edges[0]]
        curr_weight = 0
        for index, right_edge in enumerate(uniform_edges[1:]):
            curr_weight += noisy_weights[index]
            if curr_weight >= target_weight:
                bin_cuts.append(right_edge)
                bin_weights.append(curr_weight)
                curr_weight = 0

        if len(bin_weights) == 1:
            # since we're adding unbounded random noise, it's possible that the total weight is less than the
            # threshold required for a single bin.  It could in theory even be negative.
            # clip to the target_weight.  If we had more than the target weight we'd have a bin

            bin_weights.append(target_weight)
            bin_cuts = np.empty(0, dtype=np.float64)
        else:
            # Ignore min/max value as part of cut definition
            bin_cuts = np.array(bin_cuts, dtype=np.float64)[1:-1]

            # All leftover datapoints get collapsed into final bin
            bin_weights[-1] += curr_weight

        return bin_cuts, bin_weights

    @staticmethod
    def private_categorical_binning(col_data, sample_weight, noise_scale, max_bins, random_state=None):
        native = Native.get_native_singleton()
        # Initialize estimate
        col_data = col_data.astype('U')
        uniq_vals, uniq_idxs = np.unique(col_data, return_inverse=True)
        weights = np.bincount(uniq_idxs, weights=sample_weight, minlength=len(uniq_vals))

        weights = weights + native.generate_gaussian_random(random_seed=random_state, stddev=noise_scale, count=weights.shape[0])

        # Postprocess to ensure realistic bin values (min=0)
        weights = np.clip(weights, 0, None)

        # Collapse bins until target_weight is achieved.
        sample_weight_total = len(col_data) if sample_weight is None else np.sum(sample_weight)
        target_weight = sample_weight_total / max_bins
        small_bins = np.where(weights < target_weight)[0]
        if len(small_bins) > 0:
            other_weight = np.sum(weights[small_bins])
            mask = np.ones(weights.shape, dtype=bool)
            mask[small_bins] = False

            # Collapse all small bins into "DPOther"
            uniq_vals = np.append(uniq_vals[mask], "DPOther")
            weights = np.append(weights[mask], other_weight)

            if other_weight < target_weight:
                if len(weights) == 1:
                    # since we're adding unbounded random noise, it's possible that the total weight is less than the
                    # threshold required for a single bin.  It could in theory even be negative.
                    # clip to the target_weight
                    weights[0] = target_weight
                else:
                    # If "DPOther" bin is too small, absorb 1 more bin (guaranteed above threshold)
                    collapse_bin = np.argmin(weights[:-1])
                    mask = np.ones(weights.shape, dtype=bool)
                    mask[collapse_bin] = False

                    # Pack data into the final "DPOther" bin
                    weights[-1] += weights[collapse_bin]

                    # Delete absorbed bin
                    uniq_vals = uniq_vals[mask]
                    weights = weights[mask]

        return uniq_vals, weights

    @staticmethod
    def validate_eps_delta(eps, delta):
        if eps is None or eps <= 0 or delta is None or delta <= 0:
            raise ValueError(f"Epsilon: '{eps}' and delta: '{delta}' must be set to positive numbers")<|MERGE_RESOLUTION|>--- conflicted
+++ resolved
@@ -1220,30 +1220,6 @@
 
         return model_update, episode_index
 
-<<<<<<< HEAD
-=======
-    @staticmethod
-    def calc_interaction_order(
-        dataset,
-        bag,
-        init_scores,
-        iter_term_features,
-        interaction_options, 
-        min_samples_leaf,
-        optional_temp_params=None,
-    ):
-        interaction_strengths = []
-        with InteractionDetector(dataset, bag, init_scores, optional_temp_params) as interaction_detector:
-            for feature_idxs in iter_term_features:
-                strength = interaction_detector.calc_interaction_strength(
-                    feature_idxs, interaction_options, min_samples_leaf,
-                )
-                interaction_strengths.append((strength, feature_idxs))
-
-        interaction_strengths.sort(reverse=True)
-        return list(map(operator.itemgetter(1), interaction_strengths))
-
->>>>>>> e8e7536a
 
 class DPUtils:
 
