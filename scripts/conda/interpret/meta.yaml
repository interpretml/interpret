{% set name = "interpret-core" %}
{% set version = "0.3.0" %}

package:
  name: "{{ name }}"
  version: "{{ version }}"

source:
  git_url: https://github.com/interpretml/interpret.git
  git_rev: "v{{ version }}"
  git_depth: 1

build:
  skip: true  # [py>=39 or py2k or py<37]
  skip: true  # [win or osx]
  number: 0
  script: cd python/interpret && python setup.py install --single-version-externally-managed --record=record.txt
#  script: cd python/interpret && {{ PYTHON }} -m pip install . -vv

requirements:
  host:
    - python >3.7,<3.10
    - pip    
  run:
    - python >3.7,<3.10
    - interpret-core >={{ version }}
# Equiv. to required.
    - scikit-learn >=0.18.1
    - numpy >=1.11.1
    - scipy >=0.18.1
    - pandas >=0.19.2
    - joblib >=0.11
<<<<<<< HEAD
    # Equiv. to extras.
    - ipython >=5.5.0
    - ipykernel >=4.10.0
=======
# Equiv. to extras.
    - ipython >=7.4.0
    - ipykernel >=5.1.0
>>>>>>> 0293a129
    - plotly >=3.8.1
    - psutil >=5.6.2
    - lime >=0.1.1.33
    - SALib >=1.3.3
    - shap >=0.28.5
    - skope-rules >=1.0.1
    - treeinterpreter >=0.2.2
    - dill >=0.2.5
# Equiv. to Dash.
    - dash >=1.0.0
    - dash-cytoscape >=0.1.1
    - gevent >=1.3.6
    - requests >=2.19.0

about:
  home: "https://github.com/interpretml/interpret"
  license: MIT
  license_family: MIT
  license_file:  LICENSE
  summary: "Fit interpretable models. Explain blackbox machine learning."
  doc_url: https://interpret.ml/docs/getting-started
  dev_url: https://interpret.ml/docs/installation-guide.html

extra:
  recipe-maintainers:
    - interpretml<|MERGE_RESOLUTION|>--- conflicted
+++ resolved
@@ -30,15 +30,9 @@
     - scipy >=0.18.1
     - pandas >=0.19.2
     - joblib >=0.11
-<<<<<<< HEAD
     # Equiv. to extras.
     - ipython >=5.5.0
     - ipykernel >=4.10.0
-=======
-# Equiv. to extras.
-    - ipython >=7.4.0
-    - ipykernel >=5.1.0
->>>>>>> 0293a129
     - plotly >=3.8.1
     - psutil >=5.6.2
     - lime >=0.1.1.33
@@ -47,7 +41,7 @@
     - skope-rules >=1.0.1
     - treeinterpreter >=0.2.2
     - dill >=0.2.5
-# Equiv. to Dash.
+    # Equiv. to Dash.
     - dash >=1.0.0
     - dash-cytoscape >=0.1.1
     - gevent >=1.3.6
